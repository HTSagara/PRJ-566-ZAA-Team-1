--- conflicted
+++ resolved
@@ -263,34 +263,17 @@
 }
 
 // This method will create a new highlight for the user
-<<<<<<< HEAD
-export async function createUserHighlight(user: User, bookId: string, selection: Selection) {
-=======
 export async function createUserHighlight(
   user: User,
   bookId: string,
   selection: Selection
 ) {
->>>>>>> 340c0fb4
   const response = await fetch(backendURL + `/book/${bookId}/highlight`, {
     method: "POST",
     body: JSON.stringify(selection),
     headers: user.authorizationHeaders(),
   });
 
-<<<<<<< HEAD
-  if (response.status === 200)
-    return response;
-  else
-  {
-    const error = await response.json();
-    console.error("Error in creating Highlight:", error);
-  }
-}
-
-export async function createCustomImage(user: User, bookId: string, highlightId: string, customText: string) {
-  const response = await fetch(backendURL + `/book/${bookId}/highlight/${highlightId}`,
-=======
   if (response.status === 200) return true;
   else return false;
 }
@@ -347,7 +330,6 @@
 ) {
   const response = await fetch(
     backendURL + `/book/${bookId}/highlight/${highlightId}`,
->>>>>>> 340c0fb4
     {
       method: "PUT",
       body: JSON.stringify(customText),

--- conflicted
+++ resolved
@@ -1,4 +1,4 @@
-import React, { useEffect, useState } from "react";
+import React, { useContext, useEffect, useState } from "react";
 import {
     View,
     Text,
@@ -9,7 +9,7 @@
     ActivityIndicator,
 } from "react-native";
 import { useNavigation, useRoute } from "@react-navigation/native";
-import { getUser } from "@/utilities/authContext";
+import { AuthContext, User, getUser } from "@/utilities/authContext";
 import Icon from "react-native-vector-icons/FontAwesome";
 import Entypo from "react-native-vector-icons/Entypo";
 import Ionicons from "react-native-vector-icons/Ionicons";
@@ -40,152 +40,81 @@
 
   useEffect(() => {
     const fetchHighlights = async () => {
-<<<<<<< HEAD
-      console.log("Book ID:", bookId); // Log bookId at the start of fetching
-
-      if (!bookId) {
-        console.log("Book ID is missing"); // Log if bookId is not available
-        return;
-      }
-
-
-        try {
-            const user = await getUser();
-            if (!user) {
-            Alert.alert("Error", "No user found.");
-            return;
-            }
-
-            const response = await fetch(
-            backendURL + `/book/${bookId}/highlights`,
-            {
-                method: "GET",
-                headers: {
-                Authorization: `Bearer ${user.accessToken}`,
-                },
-            }
-            );
-
-            if (response.ok) {
-            const data = await response.json();
-            console.log(data);
-            setHighlight(data);
-            // alert(data.message);
-            } else {
-            const error = await response.json();
-            alert(`Error while getting book highlights: ${error.message}.`);
-            }
-        } catch (err) {
-            console.log(`Exception while calling the API: ${err}.`);
-            Alert.alert("Error", "Failed during the API call.");
-=======
       try {
         const user = await getUser();
         if (!user) {
           Alert.alert("Error", "No user found.");
           return;
->>>>>>> a3344f32
         }
-        };
-
-<<<<<<< HEAD
-        fetchHighlights();
-    }, [bookId, backendURL]);
-
-    const handleDeleteHighlight = async () => {
-        console.log("Book ID:", bookId); // Log bookId before deletion
-        console.log("Selected Highlight ID:", selectedHighlightId); // Log selectedHighlightId before deletion
-
-        if (!selectedHighlightId || !bookId) {
-        console.log("Error: Missing selected highlight or book ID");
-        return;
-        }
-=======
+
         const data = await getAllHighlightsByBookId(user, bookId);
         setHighlight(data);
-      } catch (err) {
+      } 
+      catch (err) {
         console.log(`Exception while calling the API: ${err}.`);
         Alert.alert("Error", "Failed during the API call.");
       }
     };
->>>>>>> a3344f32
-
-        setLoading(true);
-        setError(null);
-
-<<<<<<< HEAD
-        try {
-        await deleteHighlight(bookId, selectedHighlightId);
-        setHighlight((prevHighlights) =>
-            prevHighlights.filter((h) => h.id !== selectedHighlightId)
-        );
+
+    fetchHighlights();
+  }, [bookId, backendURL]);
+
+  // Function to handle delete image highlight
+  const deleteImageHighlight = async () => {
+    setLoading(true);
+    setError(null);
+
+    try {
+      const user = await getUser();
+      if (!user) {
+        Alert.alert("Error", "No user found.");
+        setLoading(false);
+        return;
+      }
+      const response = await fetch(
+        `${backendURL}/book/${bookId}/highlight/${selectedHighlightId}/image`,
+        {
+            method: "DELETE",
+            headers: {
+                Authorization: `Bearer ${user.accessToken}`,
+            },
+        }
+      );
+
+      if (response.ok) {
+        // Remove image from the selected highlight
+        setHighlight(prevHighlights => {
+          return prevHighlights.map(item => {
+            return item.id === selectedHighlightId ? 
+              { ...item, imgUrl: undefined } : 
+              item;
+          });
+        });
+
         setModalVisible(false);
-        } catch (err) {
-        setError("Error with deleting highlight");
-        } finally {
-        setLoading(false);
-        setSelectedHighlightId(null);
-        }
-    };
-=======
+      } else {
+        const errorData = await response.json();
+        setError(`Error removing image: ${errorData.message}`);
+      }
+    } 
+    catch (err) {
+      console.log(`Exception while calling the delete API: ${err}.`);
+      setError("Error removing image.");
+    } 
+    finally {
+      setLoading(false);
+    }
+  };
+
   const handleDeleteHighlight = async () => {
-    // console.log("Book ID:", bookId); // Log bookId before deletion
-    // console.log("Selected Highlight ID:", selectedHighlightId); // Log selectedHighlightId before deletion
     const user = await getUser();
     if (!user) {
       Alert.alert("Error", "No user found.");
       return;
     }
->>>>>>> a3344f32
-
-    // Function to handle delete image highlight
-    const deleteImageHighlight = async () => {
-        setLoading(true);
-        setError(null);
-
-        try {
-            const user = await getUser();
-            if (!user) {
-                Alert.alert("Error", "No user found.");
-                setLoading(false);
-                return;
-            }
-
-<<<<<<< HEAD
-            const response = await fetch(
-                `${backendURL}/book/${bookId}/highlight/${selectedHighlightId}/image`,
-                {
-                    method: "DELETE",
-                    headers: {
-                        Authorization: `Bearer ${user.accessToken}`,
-                    },
-                }
-            );
-
-            if (response.ok) {
-                // Remove image from the selected highlight
-                setHighlight((prevHighlights) =>
-                    prevHighlights.map((item) =>
-                        item.id === selectedHighlightId
-                            ? { ...item, imgUrl: undefined }
-                            : item
-                    )
-                );
-                setModalVisible(false);
-            } else {
-                const errorData = await response.json();
-                setError(`Error removing image: ${errorData.message}`);
-            }
-        } catch (err) {
-            console.log(`Exception while calling the delete API: ${err}.`);
-            setError("Error removing image.");
-        } finally {
-            setLoading(false);
-        }
-    };
-=======
+
     try {
-      const data = await deleteHighlight(user, bookId, selectedHighlightId);
+      const data = selectedHighlightId && await deleteHighlight(user, bookId, selectedHighlightId);
       if (data) {
         setHighlight((prevHighlights) =>
           prevHighlights.filter((h) => h.id !== selectedHighlightId),
@@ -201,19 +130,18 @@
   };
 
   return (
-    <div>
-      <div>
-        <View style={styles.container}>
-          <View style={styles.header}>
-            <TouchableOpacity
-              onPress={() => navigation.navigate("bookDetails", { bookId })}
-            >
-              <Icon name="chevron-left" size={24} color="#000" />
-            </TouchableOpacity>
-            <Text style={styles.headerTitle}>Highlights</Text>
-          </View>
+    <>
+      <View style={styles.container}>
+        <View style={styles.header}>
+          <TouchableOpacity
+            onPress={() => navigation.navigate("bookDetails", { bookId })}
+          >
+            <Icon name="chevron-left" size={24} color="#000" />
+          </TouchableOpacity>
+          <Text style={styles.headerTitle}>Highlights</Text>
         </View>
-      </div>
+      </View>
+
       {highlight.length <= 0 ? (
         <View
           style={{
@@ -252,6 +180,7 @@
                   onPress={() => {
                     setModalVisible(true);
                     setSelectedHighlightId(item.id);
+                    setSelectedHighlight(item);
                   }}
                 >
                   <Entypo
@@ -268,111 +197,63 @@
           numColumns={2}
         />
       )}
->>>>>>> a3344f32
-
-    return (
-      <View style={styles.container}>
-        <View style={styles.header}>
-          <TouchableOpacity onPress={() => navigation.navigate("bookDetails", { bookId })}>
-            <Icon name="chevron-left" size={24} color="#000" />
-          </TouchableOpacity>
-          <Text style={styles.headerTitle}>Highlights</Text>
-        </View>
-  
-        <FlatList
-          data={highlight}
-          renderItem={({ item }) => (
+
+      {/* Delete Confirmation Modal */}
+      <Modal
+        animationType="slide"
+        transparent={true}
+        visible={modalVisible}
+        onRequestClose={() => {
+          setModalVisible(!modalVisible);
+          setSelectedHighlightId(null);
+          setSelectedHighlight(null);
+        }}
+      >
+        <View style={styles.modalContainer}>
+          <View style={styles.modalView}>
             <TouchableOpacity
+              style={styles.closeButton}
               onPress={() => {
-                navigation.navigate("bookReader", {
-                  bookId: bookId,
-                  userHighlight: item,
-                });
+                setModalVisible(!modalVisible);
+                setSelectedHighlightId(null);
+                setSelectedHighlight(null);
               }}
-              style={styles.cardContainer}
             >
-              <View style={styles.card}>
-                {item.imgUrl && (
-                  <Icon name="image" size={24} style={{ marginHorizontal: 10 }} />
-                )}
-                <Text style={styles.highlightText}>{item.text}</Text>
-                <TouchableOpacity
-                  onPress={() => {
-                    setModalVisible(true);
-                    setSelectedHighlightId(item.id);
-                    setSelectedHighlight(item);
-                  }}
-                >
-                  <Entypo name="dots-three-vertical" size={24} style={styles.menuIcon} />
+              <Ionicons name="close" size={28} color="#000" />
+            </TouchableOpacity>
+            <View style={styles.buttonRow}>
+              {selectedHighlight?.imgUrl && (
+                <TouchableOpacity style={styles.button} onPress={deleteImageHighlight}>
+                  <Text style={styles.textStyle}>Delete Image Highlight</Text>
                 </TouchableOpacity>
-              </View>
-            </TouchableOpacity>
-          )}
-          keyExtractor={(item) => item.id}
-          contentContainerStyle={styles.cardList}
-          numColumns={2}
-        />
-  
-        {/* Delete Confirmation Modal */}
-        <Modal
-          animationType="slide"
-          transparent={true}
-          visible={modalVisible}
-          onRequestClose={() => {
-            setModalVisible(!modalVisible);
-            setSelectedHighlightId(null);
-            setSelectedHighlight(null);
-          }}
-        >
-          <View style={styles.modalContainer}>
-            <View style={styles.modalView}>
+              )}
+
               <TouchableOpacity
-<<<<<<< HEAD
-                style={styles.closeButton}
-                onPress={() => {
-                  setModalVisible(!modalVisible);
-                  setSelectedHighlightId(null);
-                  setSelectedHighlight(null);
-                }}
-=======
                 style={[styles.button]}
                 onPress={handleDeleteHighlight}
->>>>>>> a3344f32
               >
-                <Ionicons name="close" size={28} color="#000" />
+                <Text style={styles.textStyle}>Delete highlight</Text>
               </TouchableOpacity>
-              <View style={styles.buttonRow}>
-                {selectedHighlight?.imgUrl && (
-                  <TouchableOpacity style={styles.button} onPress={deleteImageHighlight}>
-                    <Text style={styles.textStyle}>Delete Image Highlight</Text>
-                  </TouchableOpacity>
-                )}
-                <TouchableOpacity
-                  style={styles.button}
-                  onPress={handleDeleteHighlight}
-                >
-                  <Text style={styles.textStyle}>Delete Highlight</Text>
-                </TouchableOpacity>
-              </View>
-              {error && (
-                <Text style={{ color: "red", marginTop: 10 }}>{error}</Text>
-              )}
+            </View>
+            {error && (
+              <Text style={{ color: "red", marginTop: 10 }}>{error}</Text>
+            )}
+          </View>
+        </View>
+      </Modal>
+
+      {/* Loading Modal */}
+      {loading && (
+        <Modal transparent={true} animationType="fade" visible={loading}>
+          <View style={styles.loadingContainer}>
+            <View style={styles.loadingBox}>
+              <Loading message="Deleting highlight..." />
             </View>
           </View>
         </Modal>
-  
-        {/* Loading Modal */}
-        {loading && (
-          <Modal transparent={true} animationType="fade" visible={loading}>
-            <View style={styles.loadingContainer}>
-              <View style={styles.loadingBox}>
-                <Loading message="Deleting highlight..." />
-              </View>
-            </View>
-          </Modal>
-        )}
-      </View>
-    );
+      )}
+    </>
+  );
 }  
 
 const styles = StyleSheet.create({

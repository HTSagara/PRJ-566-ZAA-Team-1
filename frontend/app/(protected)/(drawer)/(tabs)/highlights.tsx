--- conflicted
+++ resolved
@@ -1,6 +1,5 @@
 import React, { useEffect, useState } from "react";
 import {
-<<<<<<< HEAD
     View,
     Text,
     TouchableOpacity,
@@ -8,14 +7,6 @@
     StyleSheet,
     Modal,
     ActivityIndicator,
-=======
-  View,
-  Text,
-  TouchableOpacity,
-  Alert,
-  StyleSheet,
-  Modal,
->>>>>>> 4470bb42
 } from "react-native";
 import { useNavigation, useRoute } from "@react-navigation/native";
 import { getUser } from "@/utilities/auth";
@@ -28,10 +19,6 @@
 import { deleteHighlight } from "@/utilities/book";
 import Loading from "@/components/Loading"; // Import the Loading component
 
-<<<<<<< HEAD
-// defining highlight interface
-=======
->>>>>>> 4470bb42
 export interface Highlight {
   id: string;
   text: string;
@@ -40,54 +27,95 @@
 }
 
 export default function ShowBookHighlights() {
-<<<<<<< HEAD
-    const route = useRoute();
-    const [highlight, setHighlight] = useState<Highlight[]>([]);
-    const [modalVisible, setModalVisible] = useState(false);
-    const [selectedHighlight, setSelectedHighlight] = useState<Highlight | null>(null);
-    const [loading, setLoading] = useState(false);
-    const [error, setError] = useState<string | null>(null);
-
-    const navigation = useNavigation<StackNavigationProp<RootStackParamList>>();
-    const { bookId } = route.params;
-    const backendURL = process.env.EXPO_PUBLIC_BACKEND_API_URL;
-
-    useEffect(() => {
-        const fetchHighlights = async () => {
-            try {
-                const user = await getUser();
-                if (!user) {
-                    Alert.alert("Error", "No user found.");
-                    return;
-                }
-
-                const response = await fetch(backendURL + `/book/${bookId}/highlights`, {
-                    method: "GET",
-                    headers: {
-                        Authorization: `Bearer ${user.accessToken}`,
-                    },
-                });
-
-                if (response.ok) {
-                    const data = await response.json();
-                    setHighlight(data);
-                } else {
-                    const error = await response.json();
-                    alert(`Error while getting book highlights: ${error.message}.`);
-                }
-            } catch (err) {
-                console.log(`Exception while calling the API: ${err}.`);
-                Alert.alert("Error", "Failed during the API call.");
+
+  const route = useRoute();
+  const [highlight, setHighlight] = useState<Highlight[]>([]);
+  const [modalVisible, setModalVisible] = useState(false);
+
+  const [selectedHighlightId, setSelectedHighlightId] = useState<string | null>(
+    null
+  ); // Track selected highlight ID
+  const [selectedHighlight, setSelectedHighlight] = useState<Highlight | null>(null);
+
+  const [loading, setLoading] = useState(false); // Loading indicator
+  const [error, setError] = useState<string | null>(null); // Error handling
+  const navigation = useNavigation<StackNavigationProp<RootStackParamList>>();
+  const { bookId } = route.params as { bookId: string };
+  const backendURL = process.env.EXPO_PUBLIC_BACKEND_API_URL;
+
+  useEffect(() => {
+    const fetchHighlights = async () => {
+      console.log("Book ID:", bookId); // Log bookId at the start of fetching
+
+      if (!bookId) {
+        console.log("Book ID is missing"); // Log if bookId is not available
+        return;
+      }
+
+
+        try {
+            const user = await getUser();
+            if (!user) {
+            Alert.alert("Error", "No user found.");
+            return;
             }
+
+            const response = await fetch(
+            backendURL + `/book/${bookId}/highlights`,
+            {
+                method: "GET",
+                headers: {
+                Authorization: `Bearer ${user.accessToken}`,
+                },
+            }
+            );
+
+            if (response.ok) {
+            const data = await response.json();
+            console.log(data);
+            setHighlight(data);
+            // alert(data.message);
+            } else {
+            const error = await response.json();
+            alert(`Error while getting book highlights: ${error.message}.`);
+            }
+        } catch (err) {
+            console.log(`Exception while calling the API: ${err}.`);
+            Alert.alert("Error", "Failed during the API call.");
+        }
         };
 
         fetchHighlights();
     }, [bookId, backendURL]);
 
+    const handleDeleteHighlight = async () => {
+        console.log("Book ID:", bookId); // Log bookId before deletion
+        console.log("Selected Highlight ID:", selectedHighlightId); // Log selectedHighlightId before deletion
+
+        if (!selectedHighlightId || !bookId) {
+        console.log("Error: Missing selected highlight or book ID");
+        return;
+        }
+
+        setLoading(true);
+        setError(null);
+
+        try {
+        await deleteHighlight(bookId, selectedHighlightId);
+        setHighlight((prevHighlights) =>
+            prevHighlights.filter((h) => h.id !== selectedHighlightId)
+        );
+        setModalVisible(false);
+        } catch (err) {
+        setError("Error with deleting highlight");
+        } finally {
+        setLoading(false);
+        setSelectedHighlightId(null);
+        }
+    };
+
     // Function to handle delete image highlight
     const deleteImageHighlight = async () => {
-        if (!selectedHighlight?.id) return;
-
         setLoading(true);
         setError(null);
 
@@ -100,7 +128,7 @@
             }
 
             const response = await fetch(
-                `${backendURL}/book/${bookId}/highlight/${selectedHighlight.id}/image`,
+                `${backendURL}/book/${bookId}/highlight/${selectedHighlightId}/image`,
                 {
                     method: "DELETE",
                     headers: {
@@ -113,7 +141,7 @@
                 // Remove image from the selected highlight
                 setHighlight((prevHighlights) =>
                     prevHighlights.map((item) =>
-                        item.id === selectedHighlight.id
+                        item.id === selectedHighlightId
                             ? { ...item, imgUrl: undefined }
                             : item
                     )
@@ -132,381 +160,107 @@
     };
 
     return (
-        <View>
+        <div>
+        <div>
             <View style={styles.container}>
-                <View style={styles.header}>
-                    <TouchableOpacity
-                        onPress={() => navigation.navigate("bookdetails", { bookId })}
-                    >
-                        <Icon name="chevron-left" size={24} color="#000" />
-                    </TouchableOpacity>
-                    <Text style={styles.headerTitle}>Highlights</Text>
+            <View style={styles.header}>
+                <TouchableOpacity
+                onPress={() => navigation.navigate("bookDetails", { bookId })}
+                >
+                <Icon name="chevron-left" size={24} color="#000" />
+                </TouchableOpacity>
+                <Text style={styles.headerTitle}>Highlights</Text>
+            </View>
+            </View>
+        </div>
+        <FlatList
+            data={highlight}
+            renderItem={({ item }) => (
+            <TouchableOpacity
+                onPress={() => {
+                navigation.navigate("bookReader", {
+                    bookId: bookId,
+                    userHighlight: item,
+                });
+                }}
+                style={styles.cardContainer}
+            >
+                <View style={styles.card}>
+                {item.imgUrl && (
+                    <Icon name="image" size={24} style={{ marginHorizontal: 10 }} />
+                )}
+                <Text style={styles.highlightText}>{item.text}</Text>
+                <TouchableOpacity
+                    onPress={() => {
+                    setModalVisible(true);
+                    setSelectedHighlightId(item.id); // Set selected highlight for deletion
+                    }}
+                >
+                    <Entypo
+                    name="dots-three-vertical"
+                    size={24}
+                    style={styles.menuIcon}
+                    />
+                </TouchableOpacity>
+                </View>
+            </TouchableOpacity>
+            )}
+            keyExtractor={(item) => item.id}
+            contentContainerStyle={styles.cardList}
+            numColumns={2}
+        />
+
+        {/* Delete Confirmation Modal */}
+        <Modal
+            animationType="slide"
+            transparent={true}
+            visible={modalVisible}
+            onRequestClose={() => {
+            setModalVisible(!modalVisible);
+            setSelectedHighlightId(null);
+            }}
+        >
+            <View style={styles.modalContainer}>
+            <View style={styles.modalView}>
+                <TouchableOpacity
+                style={styles.closeButton}
+                onPress={() => {
+                    setModalVisible(!modalVisible);
+                    setSelectedHighlightId(null);
+                }}
+                >
+                <Ionicons name="close" size={28} color="#000" />
+                </TouchableOpacity>
+                <View style={styles.buttonRow}>
+                <TouchableOpacity style={styles.button} onPress={deleteImageHighlight}>
+                    <Text style={styles.textStyle}>Delete Image highlight</Text>
+                </TouchableOpacity>
+                <TouchableOpacity
+                    style={[styles.button]}
+                    onPress={handleDeleteHighlight} // Delete highlight on press
+                >
+                    <Text style={styles.textStyle}>Delete highlight</Text>
+                </TouchableOpacity>
+                </View>
+                {error && (
+                <Text style={{ color: "red", marginTop: 10 }}>{error}</Text>
+                )}
+            </View>
+            </View>
+        </Modal>
+
+        {/* Loading Modal */}
+        {loading && (
+            <Modal transparent={true} animationType="fade" visible={loading}>
+            <View style={styles.loadingContainer}>
+                <View style={styles.loadingBox}>
+                <Loading message="Deleting highlight..." />
                 </View>
             </View>
-            <FlatList
-                data={highlight}
-                renderItem={({ item }) => (
-                    <TouchableOpacity
-                        onPress={() => {
-                            navigation.navigate("bookReader", { bookId: bookId, userHighlight: item });
-                        }}
-                        style={styles.cardContainer}
-                    >
-                        <View style={styles.card}>
-                            {item.imgUrl && (
-                                <Icon name="image" size={24} style={{ marginHorizontal: 10 }} />
-                            )}
-                            <Text style={styles.highlightText}>{item.text}</Text>
-                            <TouchableOpacity
-                                onPress={() => {
-                                    setSelectedHighlight(item);
-                                    setModalVisible(true);
-                                }}
-                            >
-                                <Entypo name="dots-three-vertical" size={24} style={styles.menuIcon} />
-                            </TouchableOpacity>
-                        </View>
-                    </TouchableOpacity>
-                )}
-                keyExtractor={(item) => item.id}
-                contentContainerStyle={styles.cardList}
-                numColumns={2}
-            />
-
-            {/* Modal View */}
-            <Modal
-                animationType="slide"
-                transparent={true}
-                visible={modalVisible}
-                onRequestClose={() => {
-                    if (!loading) {
-                        setModalVisible(!modalVisible);
-                    }
-=======
-  const route = useRoute();
-  const [highlight, setHighlight] = useState<Highlight[]>([]);
-  const [modalVisible, setModalVisible] = useState(false);
-  const [selectedHighlightId, setSelectedHighlightId] = useState<string | null>(
-    null
-  ); // Track selected highlight ID
-  const [loading, setLoading] = useState(false); // Loading indicator
-  const [error, setError] = useState<string | null>(null); // Error handling
-  const navigation = useNavigation<StackNavigationProp<RootStackParamList>>();
-  const { bookId } = route.params as { bookId: string };
-  const backendURL = process.env.EXPO_PUBLIC_BACKEND_API_URL;
-
-  useEffect(() => {
-    const fetchHighlights = async () => {
-      console.log("Book ID:", bookId); // Log bookId at the start of fetching
-
-      if (!bookId) {
-        console.log("Book ID is missing"); // Log if bookId is not available
-        return;
-      }
-
-      try {
-        const user = await getUser();
-        if (!user) {
-          Alert.alert("Error", "No user found.");
-          return;
-        }
-
-        const response = await fetch(
-          backendURL + `/book/${bookId}/highlights`,
-          {
-            method: "GET",
-            headers: {
-              Authorization: `Bearer ${user.accessToken}`,
-            },
-          }
-        );
-
-        if (response.ok) {
-          const data = await response.json();
-          console.log(data);
-          setHighlight(data);
-          // alert(data.message);
-        } else {
-          const error = await response.json();
-          alert(`Error while getting book highlights: ${error.message}.`);
-        }
-      } catch (err) {
-        console.log(`Exception while calling the API: ${err}.`);
-        Alert.alert("Error", "Failed during the API call.");
-      }
-    };
-
-    fetchHighlights();
-  }, [bookId, backendURL]);
-
-  const handleDeleteHighlight = async () => {
-    console.log("Book ID:", bookId); // Log bookId before deletion
-    console.log("Selected Highlight ID:", selectedHighlightId); // Log selectedHighlightId before deletion
-
-    if (!selectedHighlightId || !bookId) {
-      console.log("Error: Missing selected highlight or book ID");
-      return;
-    }
-
-    setLoading(true);
-    setError(null);
-
-    try {
-      await deleteHighlight(bookId, selectedHighlightId);
-      setHighlight((prevHighlights) =>
-        prevHighlights.filter((h) => h.id !== selectedHighlightId)
-      );
-      setModalVisible(false);
-    } catch (err) {
-      setError("Error with deleting highlight");
-    } finally {
-      setLoading(false);
-      setSelectedHighlightId(null);
-    }
-  };
-
-  return (
-    <div>
-      <div>
-        <View style={styles.container}>
-          <View style={styles.header}>
-            <TouchableOpacity
-              onPress={() => navigation.navigate("bookDetails", { bookId })}
-            >
-              <Icon name="chevron-left" size={24} color="#000" />
-            </TouchableOpacity>
-            <Text style={styles.headerTitle}>Highlights</Text>
-          </View>
-        </View>
-      </div>
-      <FlatList
-        data={highlight}
-        renderItem={({ item }) => (
-          <TouchableOpacity
-            onPress={() => {
-              navigation.navigate("bookReader", {
-                bookId: bookId,
-                userHighlight: item,
-              });
-            }}
-            style={styles.cardContainer}
-          >
-            <View style={styles.card}>
-              {item.imgUrl && (
-                <Icon name="image" size={24} style={{ marginHorizontal: 10 }} />
-              )}
-              <Text style={styles.highlightText}>{item.text}</Text>
-              <TouchableOpacity
-                onPress={() => {
-                  setModalVisible(true);
-                  setSelectedHighlightId(item.id); // Set selected highlight for deletion
->>>>>>> 4470bb42
-                }}
-              >
-                <Entypo
-                  name="dots-three-vertical"
-                  size={24}
-                  style={styles.menuIcon}
-                />
-              </TouchableOpacity>
-            </View>
-          </TouchableOpacity>
+            </Modal>
         )}
-        keyExtractor={(item) => item.id}
-        contentContainerStyle={styles.cardList}
-        numColumns={2}
-      />
-
-      {/* Delete Confirmation Modal */}
-      <Modal
-        animationType="slide"
-        transparent={true}
-        visible={modalVisible}
-        onRequestClose={() => {
-          setModalVisible(!modalVisible);
-          setSelectedHighlightId(null);
-        }}
-      >
-        <View style={styles.modalContainer}>
-          <View style={styles.modalView}>
-            <TouchableOpacity
-              style={styles.closeButton}
-              onPress={() => {
-                setModalVisible(!modalVisible);
-                setSelectedHighlightId(null);
-              }}
-            >
-<<<<<<< HEAD
-                <View style={styles.modalContainer}>
-                    <View style={styles.modalView}>
-                        {loading ? (
-                            <ActivityIndicator size="large" color="#0000ff" />
-                        ) : (
-                            <>
-                                <TouchableOpacity
-                                    style={styles.closeButton}
-                                    onPress={() => setModalVisible(false)}
-                                    disabled={loading}
-                                >
-                                    <Ionicons name="close" size={28} color="#000" />
-                                </TouchableOpacity>
-
-                                {error && (
-                                    <Text style={styles.errorText}>{error}</Text>
-                                )}
-
-                                <View style={styles.buttonRow}>
-                                    {selectedHighlight?.imgUrl && !error && (
-                                        <TouchableOpacity
-                                            style={[styles.button]}
-                                            onPress={deleteImageHighlight}
-                                        >
-                                            <Text style={styles.textStyle}>Delete Image highlight</Text>
-                                        </TouchableOpacity>
-                                    )}
-                                    <TouchableOpacity style={styles.button}>
-                                        <Text style={styles.textStyle}>Delete highlight</Text>
-                                    </TouchableOpacity>
-                                </View>
-                            </>
-                        )}
-                    </View>
-                </View>
-            </Modal>
-        </View>
+        </div>
     );
-}
-
-const styles = StyleSheet.create({
-    cardList: {
-        justifyContent: 'space-between',
-        marginBottom: 10,
-    },
-    cardContainer: {
-        flex: 1,
-        padding: 35,
-    },
-    card: {
-        flex: 1,
-        flexDirection: 'row',
-        alignItems: 'center',
-        justifyContent: 'space-between',
-        borderWidth: 1,
-        borderColor: '#ccc',
-        padding: 10,
-        borderRadius: 5,
-        marginHorizontal: 5,
-        maxWidth: '60%',
-        backgroundColor: '#d9d9d9',
-    },
-    highlightText: {
-        fontSize: 15,
-        flex: 1,
-        marginHorizontal: 10,
-    },
-    menuIcon: {
-        marginLeft: 'auto',
-    },
-    modalContainer: {
-        flex: 1,
-        justifyContent: "center",
-        alignItems: "center",
-        backgroundColor: "rgba(0,0,0,0.5)",
-    },
-    modalView: {
-        width: 350,
-        backgroundColor: "white",
-        borderRadius: 20,
-        padding: 30,
-        alignItems: "center",
-        shadowColor: "#000",
-        shadowOffset: {
-            width: 0,
-            height: 2,
-        },
-        shadowOpacity: 0.25,
-        shadowRadius: 4,
-        elevation: 5,
-    },
-    buttonRow: {
-        flexDirection: "row",
-        justifyContent: "center",
-        alignItems: "center",
-        marginTop: 20,
-    },
-    button: {
-        borderRadius: 10,
-        paddingVertical: 10,
-        paddingHorizontal: 20,
-        elevation: 2,
-        backgroundColor: "red",
-        marginHorizontal: 10,
-    },
-    textStyle: {
-        color: "white",
-        fontWeight: "bold",
-        textAlign: "center",
-    },
-    container: {
-        flex: 1,
-        padding: 20,
-    },
-    header: {
-        flexDirection: "row",
-        justifyContent: "center",
-        alignItems: "center",
-        paddingVertical: 10,
-        marginBottom: 10,
-    },
-    headerTitle: {
-        fontSize: 28,
-        fontWeight: "bold",
-        textAlign: "center",
-        flex: 1
-    },
-    closeButton: {
-        position: 'absolute',
-        top: 10,
-        right: 10,
-        padding: 5,
-    },
-    errorText: {
-        color: "red",
-        marginBottom: 10,
-    },
-=======
-              <Ionicons name="close" size={28} color="#000" />
-            </TouchableOpacity>
-            <View style={styles.buttonRow}>
-              <TouchableOpacity style={styles.button}>
-                <Text style={styles.textStyle}>Delete Image highlight</Text>
-              </TouchableOpacity>
-              <TouchableOpacity
-                style={[styles.button]}
-                onPress={handleDeleteHighlight} // Delete highlight on press
-              >
-                <Text style={styles.textStyle}>Delete highlight</Text>
-              </TouchableOpacity>
-            </View>
-            {error && (
-              <Text style={{ color: "red", marginTop: 10 }}>{error}</Text>
-            )}
-          </View>
-        </View>
-      </Modal>
-
-      {/* Loading Modal */}
-      {loading && (
-        <Modal transparent={true} animationType="fade" visible={loading}>
-          <View style={styles.loadingContainer}>
-            <View style={styles.loadingBox}>
-              <Loading message="Deleting highlight..." />
-            </View>
-          </View>
-        </Modal>
-      )}
-    </div>
-  );
 }
 
 const styles = StyleSheet.create({
@@ -619,5 +373,224 @@
     alignItems: "center",
     padding: 10,
   },
->>>>>>> 4470bb42
-});+});
+// =======
+
+
+
+//   return (
+//     <div>
+//       <div>
+//         <View style={styles.container}>
+//           <View style={styles.header}>
+//             <TouchableOpacity
+//               onPress={() => navigation.navigate("bookDetails", { bookId })}
+//             >
+//               <Icon name="chevron-left" size={24} color="#000" />
+//             </TouchableOpacity>
+//             <Text style={styles.headerTitle}>Highlights</Text>
+//           </View>
+//         </View>
+//       </div>
+//       <FlatList
+//         data={highlight}
+//         renderItem={({ item }) => (
+//           <TouchableOpacity
+//             onPress={() => {
+//               navigation.navigate("bookReader", {
+//                 bookId: bookId,
+//                 userHighlight: item,
+//               });
+//             }}
+//             style={styles.cardContainer}
+//           >
+//             <View style={styles.card}>
+//               {item.imgUrl && (
+//                 <Icon name="image" size={24} style={{ marginHorizontal: 10 }} />
+//               )}
+//               <Text style={styles.highlightText}>{item.text}</Text>
+//               <TouchableOpacity
+//                 onPress={() => {
+//                   setModalVisible(true);
+//                   setSelectedHighlightId(item.id); // Set selected highlight for deletion
+//                 }}
+//               >
+//                 <Entypo
+//                   name="dots-three-vertical"
+//                   size={24}
+//                   style={styles.menuIcon}
+//                 />
+//               </TouchableOpacity>
+//             </View>
+//           </TouchableOpacity>
+//         )}
+//         keyExtractor={(item) => item.id}
+//         contentContainerStyle={styles.cardList}
+//         numColumns={2}
+//       />
+
+//       {/* Delete Confirmation Modal */}
+//       <Modal
+//         animationType="slide"
+//         transparent={true}
+//         visible={modalVisible}
+//         onRequestClose={() => {
+//           setModalVisible(!modalVisible);
+//           setSelectedHighlightId(null);
+//         }}
+//       >
+//         <View style={styles.modalContainer}>
+//           <View style={styles.modalView}>
+//             <TouchableOpacity
+//               style={styles.closeButton}
+//               onPress={() => {
+//                 setModalVisible(!modalVisible);
+//                 setSelectedHighlightId(null);
+//               }}
+//             >
+//               <Ionicons name="close" size={28} color="#000" />
+//             </TouchableOpacity>
+//             <View style={styles.buttonRow}>
+//               <TouchableOpacity style={styles.button}>
+//                 <Text style={styles.textStyle}>Delete Image highlight</Text>
+//               </TouchableOpacity>
+//               <TouchableOpacity
+//                 style={[styles.button]}
+//                 onPress={handleDeleteHighlight} // Delete highlight on press
+//               >
+//                 <Text style={styles.textStyle}>Delete highlight</Text>
+//               </TouchableOpacity>
+//             </View>
+//             {error && (
+//               <Text style={{ color: "red", marginTop: 10 }}>{error}</Text>
+//             )}
+//           </View>
+//         </View>
+//       </Modal>
+
+//       {/* Loading Modal */}
+//       {loading && (
+//         <Modal transparent={true} animationType="fade" visible={loading}>
+//           <View style={styles.loadingContainer}>
+//             <View style={styles.loadingBox}>
+//               <Loading message="Deleting highlight..." />
+//             </View>
+//           </View>
+//         </Modal>
+//       )}
+//     </div>
+//   );
+// }
+
+// const styles = StyleSheet.create({
+//   cardList: {
+//     justifyContent: "space-between",
+//     marginBottom: 10,
+//   },
+//   cardContainer: {
+//     flex: 1,
+//     padding: 35,
+//   },
+//   card: {
+//     flex: 1,
+//     flexDirection: "row",
+//     alignItems: "center",
+//     justifyContent: "space-between",
+//     borderWidth: 1,
+//     borderColor: "#ccc",
+//     padding: 10,
+//     borderRadius: 5,
+//     marginHorizontal: 5,
+//     maxWidth: "60%",
+//     backgroundColor: "#d9d9d9",
+//   },
+//   highlightText: {
+//     fontSize: 15,
+//     flex: 1,
+//     marginHorizontal: 10,
+//   },
+//   menuIcon: {
+//     marginLeft: "auto",
+//   },
+//   modalContainer: {
+//     flex: 1,
+//     justifyContent: "center",
+//     alignItems: "center",
+//     backgroundColor: "rgba(0,0,0,0.5)",
+//   },
+//   modalView: {
+//     width: 350,
+//     backgroundColor: "white",
+//     borderRadius: 20,
+//     padding: 50,
+//     alignItems: "center",
+//     shadowColor: "#000",
+//     shadowOffset: {
+//       width: 0,
+//       height: 2,
+//     },
+//     shadowOpacity: 0.25,
+//     shadowRadius: 4,
+//     elevation: 5,
+//   },
+//   buttonRow: {
+//     flex: 1,
+//     marginTop: 15,
+//     flexDirection: "row",
+//     justifyContent: "space-around",
+//     width: "100%",
+//   },
+//   button: {
+//     borderRadius: 10,
+//     padding: 10,
+//     elevation: 2,
+//     marginRight: 15,
+//     backgroundColor: "red",
+//   },
+//   textStyle: {
+//     color: "white",
+//     fontWeight: "bold",
+//     textAlign: "center",
+//   },
+//   container: {
+//     flex: 1,
+//     padding: 20,
+//   },
+//   header: {
+//     flexDirection: "row",
+//     justifyContent: "center",
+//     alignItems: "center",
+//     paddingVertical: 10,
+//     marginBottom: 10,
+//   },
+//   headerTitle: {
+//     fontSize: 28,
+//     fontWeight: "bold",
+//     textAlign: "center",
+//     flex: 1,
+//   },
+//   closeButton: {
+//     position: "absolute",
+//     top: 10,
+//     right: 10,
+//     padding: 5,
+//   },
+
+//   // Loading modal background styling
+//   loadingContainer: {
+//     flex: 1,
+//     justifyContent: "center",
+//     alignItems: "center",
+//     backgroundColor: "rgba(0,0,0,0.5)",
+//   },
+//   loadingBox: {
+//     width: 200,
+//     height: 100,
+//     backgroundColor: "white",
+//     borderRadius: 10,
+//     justifyContent: "center",
+//     alignItems: "center",
+//     padding: 10,
+//   },
+// });
+// >>>>>>> origin/main
--- conflicted
+++ resolved
@@ -149,13 +149,7 @@
   };
 
   const handleConfirm = async () => {
-<<<<<<< HEAD
     setModelVisible(false);
-=======
-    console.log("inside confirm model");
-    setModelVisible(false);
-    // calling the backend route for delete
->>>>>>> 916e08aa
     try {
       const user = await getUser();
       if (!user) {
@@ -266,22 +260,7 @@
               }}
             />
           </TouchableOpacity>
-<<<<<<< HEAD
           <TouchableOpacity onPress={handleDeleteAction}>
-=======
-          {/* Pencil icon, behaves like trash icon */}
-          <TouchableOpacity
-            onPress={() => Alert.alert("Edit", "Edit button pressed")}
-          >
-            <Icon
-              name="pencil"
-              size={24}
-              style={{ color: "gray", marginHorizontal: 10 }}
-            />
-          </TouchableOpacity>
-          {/* Trash icon */}
-          <TouchableOpacity onPress={() => handleDeleteAction()}>
->>>>>>> 916e08aa
             <Icon
               name="trash"
               size={24}

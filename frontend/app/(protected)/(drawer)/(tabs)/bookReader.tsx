import React, { useContext, useState, useEffect, useRef } from "react";
import {
  Modal,
  View,
  Text,
  ActivityIndicator,
  StyleSheet,
  TouchableOpacity,
  Image,
  Switch,
  TextInput,
} from "react-native";
import { ReactReader } from "react-reader";
import { useRoute } from "@react-navigation/native";
import type { Rendition, Contents } from "epubjs";
import Section from "epubjs/types/section";
import Loading from "@/components/Loading";
import Icon from "react-native-vector-icons/FontAwesome";

import { AuthContext, type User } from "@/utilities/authContext";
import {
  Highlight,
  regenerateHighlightImage,
  fetchUpdatedHighlight,
} from "@/utilities/backendService";
import {
  getAllHighlightsByBookId,
  getBookByBookId,
} from "@/utilities/backendService";

import Icon from "react-native-vector-icons/FontAwesome";

interface Selection {
  id?: string;
  text: string;
  location: string;
  imgUrl?: string;
}


const BookReader: React.FC = () => {
  const user = useContext(AuthContext) as User;
  const ctxMenuRef = useRef<any>(null);

  const route = useRoute();
  const { bookId, userHighlight } = route.params as {
    bookId: string;
    userHighlight: Highlight;
  };

  const [location, setLocation] = useState<string | number>(0);
  const [bookUrl, setBookUrl] = useState<string | null>(null);
  const [highlights, setHighlights] = useState<Selection[]>([]);
  const [loading, setLoading] = useState(true);
  const [error, setError] = useState<string | null>(null);
  const [modalVisible, setModalVisible] = useState<boolean>(false);
  const [imageModalVisible, setImageModalVisible] = useState<boolean>(false);
  const [saveError, setSaveError] = useState<boolean>(false);
  const [saveMessage, setSaveMessage] = useState<string>("Saving highlight...");
  const [saveErrorMessage, setSaveErrorMessage] = useState<string>(
    "Error saving highlight."
  );
  const [selectedHighlight, setSelectedHighlight] = useState<Selection | null>(
    null
  );
  const [contextMenu, setContextMenu] = useState<{
    visible: boolean;
    x: number;
    y: number;
  }>({ visible: false, x: 0, y: 0 });
  const [selection, setSelection] = useState<Selection | null>(null);
  const [rendition, setRendition] = useState<Rendition | undefined>(undefined);
  const [generatedImageUrl, setGeneratedImageUrl] = useState<string | null>(
    null
  );

  // E-Reader settings state
  const [settingsModalVisible, setSettingsModalVisible] = useState(false);
  const [fontSize, setFontSize] = useState(16);
  const [isDarkMode, setIsDarkMode] = useState(false);

<<<<<<< HEAD
  const imageURL = selectedHighlight?.imgUrl;
  const highlightId = imageURL?.split("/").pop()?.replace(".png", "");
  
  // This useEffect is triggered when the bookReader page is called and it's job is to fetch book content from S3
=======
  // Fetch book data
>>>>>>> a3344f32
  useEffect(() => {
    if (!bookId) {
      setError("No bookId provided");
      setLoading(false);
      return;
    }

    const fetchBook = async () => {
      try {
        const response = await getBookByBookId(user, bookId);
        setBookUrl(response);

        const data = await getAllHighlightsByBookId(user, bookId);
        setHighlights(data);

        if (userHighlight && userHighlight.location) {
          setLocation(userHighlight.location);
        }
      } catch (error) {
        console.error("Error fetching book:", error);
        setError("Error fetching book.");
      } finally {
        setLoading(false);
      }
    };

    fetchBook();
  }, [bookId, user]);

  // Adding highlights
  useEffect(() => {
    if (highlights && rendition) {
      highlights.forEach((highlight) => {
        rendition.annotations.add(
          "highlight",
          highlight.location,
          {},
          () => handleHighlightClick(highlight),
          "hl",
          {
            fill: "red",
            "fill-opacity": "0.5",
            "mix-blend-mode": "multiply",
          }
        );
      });

      function setContextMenuHandler(_: Section, view: any) {
        const iframe = view.iframe as HTMLIFrameElement | null;
        const iframeDoc = iframe?.contentDocument;
        const iframeWindow = iframe?.contentWindow;

        if (iframeDoc && iframeWindow) {
          function contextMenuHandler(event: MouseEvent) {
            event.preventDefault();
            const textSelection = iframeWindow?.getSelection();
            if (textSelection && textSelection.toString().length > 0) {
              const x = event.screenX - window.screenX + 5;
              const y = event.screenY - window.screenY - 275;
              setContextMenu({ visible: true, x, y });
            }
          }

          function dismissMenuHandler(e: MouseEvent) {
            const menu = ctxMenuRef.current as HTMLElement;
            if (menu && !menu.contains(e.target as Node) && e.button === 0) {
              setContextMenu({ visible: false, x: 0, y: 0 });
            }
          }

          iframeDoc.addEventListener("contextmenu", contextMenuHandler);
          iframeDoc.addEventListener("mousedown", dismissMenuHandler);
        } else {
          console.error("Unable to find epubjs iframe");
        }
      }

      function setRenderSelection(cfiRange: string, _: Contents) {
        if (rendition) {
          const selection: Selection = {
            text: rendition.getRange(cfiRange).toString(),
            location: cfiRange,
          };
          setSelection(selection);
        }
      }

      rendition.on("rendered", setContextMenuHandler);
      rendition.on("selected", setRenderSelection);

      return () => {
        rendition?.off("rendered", setContextMenuHandler);
        rendition?.off("selected", setRenderSelection);
      };
    }
  }, [setSelection, rendition, highlights]);

  const handleRegenerate = async () => {
    if (!selectedHighlight || !selectedHighlight.imgUrl) return;

    try {
      const imgUrl = selectedHighlight.imgUrl;
      const highlightId = imgUrl.split("/").pop()?.replace(".png", "");

      if (!highlightId) {
        console.error("Unable to extract highlight ID from imgUrl:", imgUrl);
        return;
      }

      setModalVisible(true);

      const putSuccess = await regenerateHighlightImage(
        user,
        bookId,
        highlightId
      );
      if (putSuccess) {
        const updatedHighlight = await fetchUpdatedHighlight(
          user,
          bookId,
          highlightId
        );

        const timestampedUrl = `${updatedHighlight.imgUrl}?t=${new Date().getTime()}`;

        setHighlights(
          highlights.map((h) =>
            h.location === selectedHighlight.location
              ? { ...h, imgUrl: timestampedUrl }
              : h
          )
        );
        setSelectedHighlight({ ...updatedHighlight, imgUrl: timestampedUrl });
      }
    } catch (error) {
      console.error(
        "Error in regenerating image or fetching updated highlight:",
        error
      );
    } finally {
      setModalVisible(false);
    }
  };

  const handleHighlight = async () => {
    if (rendition && selection) {
      setSaveMessage("Saving highlight...");
      setModalVisible(true);

      try {
        const url = `http://localhost:8000/book/${bookId}/highlight`;
        const response = await fetch(url, {
          method: "POST",
          body: JSON.stringify(selection),
          headers: user.authorizationHeaders(),
        });

        if (response.status === 200) {
          setModalVisible(false);
          rendition.annotations.add(
            "highlight",
            selection.location,
            undefined,
            undefined,
            "hl",
            {
              fill: "red",
              "fill-opacity": "0.5",
              "mix-blend-mode": "multiply",
            }
          );
          // @ts-ignore: DO NOT REMOVE THIS COMMENT
          // This annotation was added because typescript throws an error
          //   for getContents()[0]
          // The return type for getContents() is outdated and actually returns
          //   Contents[] instead of Contents
          rendition.getContents()[0]?.window?.getSelection()?.removeAllRanges();
          setSaveError(false);
        } else {
          console.error("Failed to save highlight", response);
          setSaveError(true);
        }
      } catch (error) {
        console.error("Failed to save highlight", error);
        setSaveError(true);
      }
    }
    setContextMenu({ visible: false, x: 0, y: 0 });
  };

  // Function to handle delete image highlight
  const deleteImageHighlight = async () => {
    setLoading(true);
    setError(null);
  
    try {
      const response = await fetch(
        `http://localhost:8000/book/${bookId}/highlight/${highlightId}/image`,
        {
          method: "DELETE",
          headers: {
            Authorization: `Bearer ${user.accessToken}`,
          },
        }
      );
  
      if (response.ok) {
        setHighlights((prevHighlights) =>
          prevHighlights.map((item) =>
            item.id === highlightId ? { ...item, imgUrl: undefined } : item
          )
        );
        setImageModalVisible(false); // Close the modal
      } else {
        const errorData = await response.json();
        setError(`Error removing image: ${errorData.message}`);
      }
    } catch (err) {
      console.log(`Exception while calling the delete API: ${err}.`);
      setError("Error removing image.");
    } finally {
      setLoading(false);
    }
  };
  

  const handleRenderImage = async () => {
    if (rendition && selection) {
      setSaveMessage("Visualizing highlight...");
      setModalVisible(true);

      try {
        const url = `http://localhost:8000/book/${bookId}/highlight?image=true`;
        const response = await fetch(url, {
          method: "POST",
          body: JSON.stringify(selection),
          headers: user.authorizationHeaders(),
        });

        if (response.ok) {
          const data = await response.json();
          setGeneratedImageUrl(data.imgUrl || null);
          setHighlights([...highlights, { ...selection, imgUrl: data.imgUrl }]);
        } else {
          console.error("Failed to visualize highlight", response);
          setSaveError(true);
        }
      } catch (error) {
        console.error("Failed to visualize highlight", error);
        setSaveError(true);
      } finally {
        setModalVisible(false);
      }
    }
    setContextMenu({ visible: false, x: 0, y: 0 });
  };

  const handleHighlightClick = (highlight: Selection) => {
    setSelectedHighlight(highlight);
    setImageModalVisible(true);
  };

  const applySettings = () => {
    if (rendition) {
        // Apply font size directly
        rendition.themes.fontSize(`${fontSize}px`);

        // Register and apply the custom theme for dark/light mode and font color
        rendition.themes.register("custom", {
            "html, body": {
                color: isDarkMode ? "#FFFFFF" : "#000000",
                background: isDarkMode ? "#000000" : "#FFFFFF",
            },
        });
        rendition.themes.select("custom");
    }

    setSettingsModalVisible(false);
};

  if (loading) {
    return (
      <View style={{ flex: 1, justifyContent: "center", alignItems: "center" }}>
        <ActivityIndicator size="large" color="#007BFF" />
        <Text>Loading book...</Text>
      </View>
    );
  }

  if (error) {
    return (
      <View style={{ flex: 1, justifyContent: "center", alignItems: "center" }}>
        <Text>{error}</Text>
      </View>
    );
  }

  return (
    <View style={{ flex: 1 }}>
      {bookUrl ? (
        <ReactReader
          url={bookUrl}
          epubInitOptions={{ openAs: "epub" }}
          location={location}
          locationChanged={(epubcfi: string) => setLocation(epubcfi)}
          getRendition={(rendition: Rendition) => setRendition(rendition)}
        />
      ) : (
        <Text>Book URL is not available.</Text>
      )}

      <TouchableOpacity
        style={styles.settingsButton}
        onPress={() => setSettingsModalVisible(true)}
      >
        <Icon name="cog" size={24} color="white" />
      </TouchableOpacity>

      {contextMenu.visible && (
        <View
          style={[
            styles.contextMenu,
            { top: contextMenu.y, left: contextMenu.x },
          ]}
          ref={ctxMenuRef}
        >
          <TouchableOpacity
            style={styles.contextMenuItem}
            onPress={handleHighlight}
          >
            <Text>Highlight</Text>
          </TouchableOpacity>
          <TouchableOpacity
            style={styles.contextMenuItem}
            onPress={handleRenderImage}
          >
            <Text>Visualize</Text>
          </TouchableOpacity>
        </View>
      )}

      <Modal
        animationType="slide"
        transparent={true}
        visible={settingsModalVisible}
        onRequestClose={() => setSettingsModalVisible(false)}
      >
        <View style={styles.modalContainer}>
          <View style={styles.modalView}>
            <Text>Dark Mode</Text>
            <Switch
              value={isDarkMode}
              onValueChange={(value) => setIsDarkMode(value)}
            />
            <Text>Font Size</Text>
            <TextInput
              style={styles.input}
              keyboardType="numeric"
              value={String(fontSize)}
              onChangeText={(value) => setFontSize(parseFloat(value) || 16)}
            />
            <TouchableOpacity onPress={applySettings}>
              <Text style={styles.closeButtonText}>Save</Text>
            </TouchableOpacity>
          </View>
        </View>
      </Modal>

      <Modal
        animationType="slide"
        transparent={true}
        visible={imageModalVisible}
        onRequestClose={() => setImageModalVisible(false)}
      >
        <View style={styles.modalContainer}>
          <View style={styles.modalView}>
            {selectedHighlight?.imgUrl ? (
              <>
                <View style={styles.imageHeader}>
                  <Text>Generated image:</Text>
<<<<<<< HEAD
                  <TouchableOpacity onPress={deleteImageHighlight}>
                    <Icon
                      name="trash"
                      size={24}
                      style={{ color: "gray", marginHorizontal: 10 }}
                    />
                  </TouchableOpacity>

=======
                  <TouchableOpacity onPress={() => handleRegenerate()}>
                    <Icon
                      name="refresh"
                      size={16}
                      color="#000000"
                      style={styles.refreshIcon}
                    />
                  </TouchableOpacity>
>>>>>>> a3344f32
                </View>
                <Image
                  source={{ uri: selectedHighlight.imgUrl }}
                  style={{ width: 325, height: 325 }}
                  resizeMode="contain"
                />
              </>
            ) : (
              <Text>No image available for this highlight.</Text>
            )}
            <TouchableOpacity onPress={() => setImageModalVisible(false)}>
              <Text style={styles.closeButtonText}>Close</Text>
            </TouchableOpacity>
          </View>
        </View>
      </Modal>

      <Modal
        animationType="slide"
        transparent={true}
        visible={modalVisible}
        onRequestClose={() => setModalVisible(!modalVisible)}
      >
        <View style={styles.modalContainer}>
          <View style={styles.modalView}>
            {!saveError ? (
              <Loading message={saveMessage} />
            ) : (
              <>
                <Text>{saveErrorMessage}</Text>
                <TouchableOpacity
                  onPress={() => {
                    setModalVisible(false);
                    setSaveError(false);
                  }}
                >
                  <Text style={styles.closeButtonText}>Close</Text>
                </TouchableOpacity>
              </>
            )}
          </View>
        </View>
      </Modal>
    </View>
  );
};

const styles = StyleSheet.create({
  contextMenu: {
    position: "absolute",
    backgroundColor: "white",
    borderRadius: 4,
    borderWidth: 1,
    borderColor: "black",
    elevation: 5,
    zIndex: 9999,
    padding: 5,
  },
  settingsButton: {
    position: "absolute",
    top: 20,
    right: 20,
    backgroundColor: "#007BFF",
    padding: 10,
    borderRadius: 25,
    zIndex: 1,
  },
  contextMenuItem: {
    padding: 10,
  },
  modalContainer: {
    flex: 1,
    justifyContent: "center",
    alignItems: "center",
    backgroundColor: "rgba(0,0,0,0.5)",
  },
  modalView: {
    width: 350,
    backgroundColor: "white",
    borderRadius: 20,
    padding: 50,
    alignItems: "center",
  },
<<<<<<< HEAD
  imageHeader: {
    flexDirection: "row",
    alignItems: "center",
    marginBottom: 10,
  },
  trashIcon: {
    width: 24,
    height: 24,
    marginLeft: 10,
=======
  input: {
    height: 40,
    borderColor: "gray",
    borderWidth: 1,
    width: "80%",
    marginBottom: 10,
    paddingHorizontal: 10,
    borderRadius: 5,
>>>>>>> a3344f32
  },
  closeButtonText: {
    marginTop: 20,
    color: "blue",
    fontWeight: "bold",
  },
  imageHeader: {
    flexDirection: "row",
    alignItems: "center",
    marginBottom: 10,
  },
  refreshIcon: {
    marginLeft: 8,
  },
});

export default BookReader;<|MERGE_RESOLUTION|>--- conflicted
+++ resolved
@@ -14,21 +14,16 @@
 import { useRoute } from "@react-navigation/native";
 import type { Rendition, Contents } from "epubjs";
 import Section from "epubjs/types/section";
-import Loading from "@/components/Loading";
 import Icon from "react-native-vector-icons/FontAwesome";
-
 import { AuthContext, type User } from "@/utilities/authContext";
 import {
   Highlight,
   regenerateHighlightImage,
   fetchUpdatedHighlight,
-} from "@/utilities/backendService";
-import {
   getAllHighlightsByBookId,
   getBookByBookId,
 } from "@/utilities/backendService";
-
-import Icon from "react-native-vector-icons/FontAwesome";
+import Loading from "@/components/Loading";
 
 interface Selection {
   id?: string;
@@ -36,7 +31,6 @@
   location: string;
   imgUrl?: string;
 }
-
 
 const BookReader: React.FC = () => {
   const user = useContext(AuthContext) as User;
@@ -73,20 +67,13 @@
   const [generatedImageUrl, setGeneratedImageUrl] = useState<string | null>(
     null
   );
-
-  // E-Reader settings state
   const [settingsModalVisible, setSettingsModalVisible] = useState(false);
   const [fontSize, setFontSize] = useState(16);
   const [isDarkMode, setIsDarkMode] = useState(false);
-
-<<<<<<< HEAD
   const imageURL = selectedHighlight?.imgUrl;
   const highlightId = imageURL?.split("/").pop()?.replace(".png", "");
-  
-  // This useEffect is triggered when the bookReader page is called and it's job is to fetch book content from S3
-=======
+
   // Fetch book data
->>>>>>> a3344f32
   useEffect(() => {
     if (!bookId) {
       setError("No bookId provided");
@@ -467,7 +454,6 @@
               <>
                 <View style={styles.imageHeader}>
                   <Text>Generated image:</Text>
-<<<<<<< HEAD
                   <TouchableOpacity onPress={deleteImageHighlight}>
                     <Icon
                       name="trash"
@@ -476,7 +462,6 @@
                     />
                   </TouchableOpacity>
 
-=======
                   <TouchableOpacity onPress={() => handleRegenerate()}>
                     <Icon
                       name="refresh"
@@ -485,7 +470,6 @@
                       style={styles.refreshIcon}
                     />
                   </TouchableOpacity>
->>>>>>> a3344f32
                 </View>
                 <Image
                   source={{ uri: selectedHighlight.imgUrl }}
@@ -569,17 +553,11 @@
     padding: 50,
     alignItems: "center",
   },
-<<<<<<< HEAD
   imageHeader: {
     flexDirection: "row",
     alignItems: "center",
     marginBottom: 10,
   },
-  trashIcon: {
-    width: 24,
-    height: 24,
-    marginLeft: 10,
-=======
   input: {
     height: 40,
     borderColor: "gray",
@@ -588,21 +566,20 @@
     marginBottom: 10,
     paddingHorizontal: 10,
     borderRadius: 5,
->>>>>>> a3344f32
   },
   closeButtonText: {
     marginTop: 20,
     color: "blue",
     fontWeight: "bold",
   },
-  imageHeader: {
-    flexDirection: "row",
-    alignItems: "center",
-    marginBottom: 10,
-  },
   refreshIcon: {
     marginLeft: 8,
   },
+  trashIcon: {
+    width: 24,
+    height: 24,
+    marginLeft: 10,
+  },
 });
 
 export default BookReader;
--- conflicted
+++ resolved
@@ -48,18 +48,6 @@
   const [saveError, setSaveError] = useState<boolean>(false);
   const [saveMessage, setSaveMessage] = useState<string>("Saving highlight...");
   const [saveErrorMessage, setSaveErrorMessage] = useState<string>(
-<<<<<<< HEAD
-    "Error saving highlight."
-  );
-  const [selectedHighlight, setSelectedHighlight] = useState<Selection | null>(
-    null
-=======
-    "Error saving highlight.",
-  );
-  const [selectedHighlight, setSelectedHighlight] = useState<Selection | null>(
-    null,
->>>>>>> ba5122ed
-  );
 
   const [contextMenu, setContextMenu] = useState<{
     visible: boolean;
@@ -69,11 +57,7 @@
   const [selection, setSelection] = useState<Selection | null>(null);
   const [rendition, setRendition] = useState<Rendition | undefined>(undefined);
   const [generatedImageUrl, setGeneratedImageUrl] = useState<string | null>(
-<<<<<<< HEAD
-    null
-=======
     null,
->>>>>>> ba5122ed
   );
 
   // This useEffect is triggered when the bookReader page is called and it's job is to fetch book content from S3
@@ -95,13 +79,6 @@
         if (userHighlight && userHighlight.location) {
           setLocation(userHighlight.location);
         }
-<<<<<<< HEAD
-
-        if (userHighlight && userHighlight.location) {
-          setLocation(userHighlight.location);
-        }
-=======
->>>>>>> ba5122ed
       } catch (error) {
         console.error("Error fetching book:", error);
         setError("Error fetching book.");

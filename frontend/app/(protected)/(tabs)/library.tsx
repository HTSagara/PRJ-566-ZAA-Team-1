import React, { useState, useEffect } from "react";
import {
  StyleSheet,
  Image,
  TouchableOpacity,
  Text,
  TextInput,
  Button,
  View,
  FlatList,
  ActivityIndicator,
  Dimensions,
  Modal,
  Button,
  Alert,
} from "react-native";
import * as DocumentPicker from 'expo-document-picker';
import { useNavigation } from "@react-navigation/native";
import { getUser } from "@/utilities/auth";
import { RootStackParamList } from "./types"; // Import your defined types
import { StackNavigationProp } from "@react-navigation/stack";
import * as DocumentPicker from "expo-document-picker";
import * as FileSystem from "expo-file-system"; // This is used to get the file as a blob
import { Platform } from "react-native";

// Define the book type
interface Book {
  id: string;
  title: string;
  author: string;
  image?: string;
}

const { width } = Dimensions.get("window");

export default function LibraryScreen() {

  const [books, setBooks] = useState<Book[]>([]);
  const [loading, setLoading] = useState<boolean>(true);
  const [modalVisible, setModalVisible] = useState<boolean>(false);
  const [selectedFile, setSelectedFile] = useState<any>(null);
<<<<<<< HEAD
  const [title, setTitle] = useState<string>(""); // State for Title
  const [author, setAuthor] = useState<string>(""); // State for Author
=======
>>>>>>> de808743

  const navigation = useNavigation<StackNavigationProp<RootStackParamList>>();

<<<<<<< HEAD
  // Fetch books from the API
=======
  const pickBookFile = async () => {
    let result = await DocumentPicker.getDocumentAsync({
      type: ["application/pdf", ".epub"],
      copyToCacheDirectory: true,
    });

    if (result && result.output && result.output.length > 0) {
      setSelectedFile(result.assets[0]);
      console.log("File selected: ", result.assets[0].name);  // Log the file name
    } else {
      console.log("File picking canceled or failed.");
    }
  };

  const uploadBook = async () => {
    if (selectedFile && (selectedFile.name.endsWith(".pdf") || selectedFile.name.endsWith(".epub"))) {
      const formData = new FormData();

      // Convert the file URI to a Blob using fetch
      const fileBlob = await fetch(selectedFile.uri)
        .then((response) => response.blob())
        .catch((error) => {
          console.error("Error converting file to blob:", error);
          return null;
        });

      if (!fileBlob) {
        Alert.alert("Error", "Failed to process the selected file.");
        return;
      }

      // Append the file Blob to FormData
      formData.append("file", fileBlob, selectedFile.name);

      //console log
      for (let [key, value] of formData.entries()) {
        console.log(`${key}:`, value);
      }

      const user = await getUser();
      if (!user) {
        Alert.alert("Error", "No user was found");
        console.info("No user was found");
        return;
      }

      try {
        const response = await fetch("http://localhost:8000/book", {
          method: "POST",
          body: formData,
          headers: {
            Authorization: `Bearer ${user.accessToken}`,
          },
        });

        if (response.status === 200) {
          Alert.alert("Success", "Book uploaded successfully!");
        } 
        else {
          Alert.alert("Error", "Failed to upload book");
        }
      } 
      catch (error) {
        console.error("Error uploading book:", error);
        Alert.alert("Error", "An error occurred during upload.");
      } 
      finally {
        setModalVisible(false);
        setSelectedFile(null); // Reset selected file after upload
      }
    } 
    else {
      Alert.alert("Invalid file", "Please select a valid PDF or EPUB file.");
    }
  };


  // Fetch book data from the API
>>>>>>> de808743
  useEffect(() => {
    const fetchBooks = async () => {
      try {
        const user = await getUser();
        if (!user) {
          Alert.alert("Error", "No user was found");
          return;
        }

        const response = await fetch("http://localhost:8000/books", {
          method: "GET",
          headers: {
            Authorization: `Bearer ${user.accessToken}`,
          },
        });

        if (response.ok) {
          const data = await response.json();
          setBooks(data);
        } else {
          console.error("Error fetching books:", response.statusText);
          Alert.alert("Error", "Failed to fetch books");
        }
      } catch (error) {
        console.error("Error fetching books:", error);
        Alert.alert("Error", "An error occurred while fetching books.");
      } finally {
        setLoading(false);
      }
    };

    fetchBooks();
  }, []);

<<<<<<< HEAD
  // Function to pick a PDF or EPUB book file
  const pickBookFile = async () => {
    let result = await DocumentPicker.getDocumentAsync({
      type: ["application/pdf", "application/epub+zip"],
      copyToCacheDirectory: true,
    });

    if (result.canceled) {
      // Handle case when the user cancels the document picker
      console.log("File picking canceled or failed.");
    } else if (result.assets && result.assets.length > 0) {
      const { uri, name } = result.assets[0]; // Extract uri and name from the first selected asset
      setSelectedFile({ uri, name });
      console.log("File selected: ", name); // Log the file name
    }
  };

  // Function to upload the book file with metadata
  const uploadBook = async () => {
    if (
      selectedFile &&
      (selectedFile.name.endsWith(".pdf") ||
        selectedFile.name.endsWith(".epub"))
    ) {
      const formData = new FormData();

      // Convert the file URI to a Blob using fetch
      const fileBlob = await fetch(selectedFile.uri)
        .then((response) => response.blob())
        .catch((error) => {
          console.error("Error converting file to blob:", error);
          return null;
        });

      if (!fileBlob) {
        Alert.alert("Error", "Failed to process the selected file.");
        return;
      }

      // Append the file Blob to FormData
      formData.append("file", fileBlob, selectedFile.name);

      // Append metadata
      formData.append("title", title);
      formData.append("author", author);

      // Log the formData for debugging
      for (let [key, value] of formData.entries()) {
        console.log(`${key}:`, value);
      }

      const user = await getUser();
      if (!user) {
        Alert.alert("Error", "No user was found");
        return;
      }

      // Send the FormData to the backend
      const response = await fetch("http://localhost:8000/book", {
        method: "POST",
        headers: {
          Authorization: `Bearer ${user.accessToken}`,
        },
        body: formData,
      });

      if (response.ok) {
        Alert.alert("Success", "Book uploaded successfully!");
        setModalVisible(false);
        // Optionally, refresh the book list here
      } else {
        Alert.alert("Error", "Failed to upload the book.");
      }
    } else {
      Alert.alert("Error", "Please select a valid PDF or EPUB file.");
    }
  };

  // Function to navigate to BookReader with the selected book ID
  const handleBookPress = (bookId: string) => {
    console.log("Selected book id: " + bookId);
    navigation.navigate("bookReader", { bookId });
  };

=======
>>>>>>> de808743
  if (loading) {
    return (
      <View style={styles.loadingContainer}>
        <ActivityIndicator size="large" color="#007BFF" />
        <Text>Loading books...</Text>
      </View>
    );
  }

  return (
    <View style={styles.container}>
      <View style={styles.headerRight}>
        <TouchableOpacity
          onPress={() => setModalVisible(true)}
          style={styles.uploadButton}
        >
          <Text style={styles.buttonText}>Upload a book</Text>
        </TouchableOpacity>
      </View>

      {/* Book cards list */}
      <FlatList
        data={books}
        renderItem={({ item }) => (
          <TouchableOpacity
<<<<<<< HEAD
            onPress={() => handleBookPress(item.id)}
=======
          onPress={() => {
            navigation.navigate("bookdetails", { bookId: item.id }); // Correctly pass bookId
          }}
>>>>>>> de808743
            style={styles.cardContainer}
          >
            <View style={styles.card}>
              <Image
                source={{ uri: item.image || "https://placehold.co/100x150" }}
                style={styles.bookImage}
                resizeMode="contain"
              />
              <View style={styles.cardContent}>
                <Text style={styles.bookTitle}>{item.title}</Text>
                <Text style={styles.bookAuthor}>{item.author}</Text>
              </View>
            </View>
          </TouchableOpacity>
        )}
        keyExtractor={(item) => item.id}
        contentContainerStyle={styles.cardList}
        numColumns={5}
      />

      {/* Modal for file upload */}
      <Modal
        animationType="slide"
        transparent={true}
        visible={modalVisible}
        onRequestClose={() => {
          setModalVisible(!modalVisible);
        }}
      >
        <View style={styles.modalContainer}>
          <View style={styles.modalView}>
            <Text style={styles.modalText}>Upload a Book (PDF or EPUB)</Text>

<<<<<<< HEAD
            {/* Input for Title */}
            <TextInput
              placeholder="Enter book title"
              value={title}
              onChangeText={(text) => setTitle(text)}
              style={styles.input}
            />

            {/* Input for Author */}
            <TextInput
              placeholder="Enter author"
              value={author}
              onChangeText={(text) => setAuthor(text)}
              style={styles.input}
            />

=======
>>>>>>> de808743
            {/* Pick a Book File */}
            <Button title="Pick a File" onPress={pickBookFile} />
            {selectedFile && <Text>Selected File: {selectedFile.name}</Text>}
            <br></br>
            <View style={styles.buttonRow}>
              <TouchableOpacity
                style={[styles.button, styles.buttonClose]}
                onPress={uploadBook}
              >
                <Text style={styles.textStyle}>Upload</Text>
              </TouchableOpacity>
              <TouchableOpacity
                style={[styles.button, styles.buttonClose]}
                onPress={() => setModalVisible(false)}
              >
                <Text style={styles.textStyle}>Cancel</Text>
              </TouchableOpacity>
            </View>
          </View>
        </View>
<<<<<<< HEAD
        {/* Add Modal content here */}
=======
>>>>>>> de808743
      </Modal>
    </View>
  );
}

const styles = StyleSheet.create({
  input: {
    height: 40,
    borderColor: "gray",
    borderWidth: 1,
    marginBottom: 12,
    paddingHorizontal: 10,
    width: "100%",
  },
  loadingContainer: {
    flex: 1,
    justifyContent: "center",
    alignItems: "center",
  },
  container: {
    flex: 1,
    paddingTop: 50,
    paddingHorizontal: 20,
  },
  headerRight: {
    position: "absolute",
    top: 10,
    right: 10,
  },
  uploadButton: {
    backgroundColor: "#007BFF",
    padding: 10,
    borderRadius: 5,
  },
  buttonText: {
    color: "#FFFFFF",
    fontWeight: "bold",
  },
  cardList: {
    paddingHorizontal: 16,
    paddingBottom: 16,
    justifyContent: "space-between",
  },
  cardContainer: {
    flex: 1,
    margin: 5,
    maxWidth: width / 5 - 10,
  },
  card: {
    backgroundColor: "#FFF",
    borderRadius: 8,
    flexDirection: "column",
    alignItems: "center",
    aspectRatio: 0.65,
    shadowColor: "#000",
    shadowOffset: {
      width: 0,
      height: 2,
    },
    shadowOpacity: 0.25,
    shadowRadius: 3.84,
    elevation: 5,
  },
  bookImage: {
    width: "100%",
    height: "70%",
    resizeMode: "contain",
    borderTopLeftRadius: 8,
    borderTopRightRadius: 8,
  },
  cardContent: {
    flex: 1,
    alignItems: "center",
    justifyContent: "center",
    padding: 5,
  },
  bookTitle: {
    fontWeight: "bold",
    fontSize: 14,
    textAlign: "center",
  },
  bookAuthor: {
    color: "#666",
    fontSize: 12,
    textAlign: "center",
  }, 
  modalContainer: {
    flex: 1,
    justifyContent: "center",
    alignItems: "center",
    backgroundColor: "rgba(0,0,0,0.5)",
  },
  modalView: {
    width: 300,
    backgroundColor: "white",
    borderRadius: 20,
    padding: 35,
    alignItems: "center",
    shadowColor: "#000",
    shadowOffset: {
      width: 0,
      height: 2,
    },
    shadowOpacity: 0.25,
    shadowRadius: 4,
    elevation: 5,
  },
  modalText: {
    marginBottom: 15,
    textAlign: "center",
    fontWeight: "bold",
    fontSize: 18,
  },
  buttonRow: {
    flexDirection: "row",
    justifyContent: "space-around",
    width: "100%",
  },
  button: {
    borderRadius: 10,
    padding: 10,
    elevation: 2,
  },
  buttonClose: {
    backgroundColor: "#007BFF",
  },
  textStyle: {
    color: "white",
    fontWeight: "bold",
    textAlign: "center",
  },
  modalContainer: {
    flex: 1,
    justifyContent: "center",
    alignItems: "center",
    backgroundColor: "rgba(0,0,0,0.5)",
  },
  modalView: {
    width: 300,
    backgroundColor: "white",
    borderRadius: 20,
    padding: 35,
    alignItems: "center",
    shadowColor: "#000",
    shadowOffset: {
      width: 0,
      height: 2,
    },
    shadowOpacity: 0.25,
    shadowRadius: 4,
    elevation: 5,
  },
  modalText: {
    marginBottom: 15,
    textAlign: "center",
    fontWeight: "bold",
    fontSize: 18,
  },
  buttonRow: {
    flexDirection: "row",
    justifyContent: "space-around",
    width: "100%",
  },
  button: {
    borderRadius: 10,
    padding: 10,
    elevation: 2,
  },
  buttonClose: {
    backgroundColor: "#007BFF",
  },
  textStyle: {
    color: "white",
    fontWeight: "bold",
    textAlign: "center",
  },
});<|MERGE_RESOLUTION|>--- conflicted
+++ resolved
@@ -5,7 +5,6 @@
   TouchableOpacity,
   Text,
   TextInput,
-  Button,
   View,
   FlatList,
   ActivityIndicator,
@@ -14,7 +13,6 @@
   Button,
   Alert,
 } from "react-native";
-import * as DocumentPicker from 'expo-document-picker';
 import { useNavigation } from "@react-navigation/native";
 import { getUser } from "@/utilities/auth";
 import { RootStackParamList } from "./types"; // Import your defined types
@@ -34,22 +32,13 @@
 const { width } = Dimensions.get("window");
 
 export default function LibraryScreen() {
-
   const [books, setBooks] = useState<Book[]>([]);
   const [loading, setLoading] = useState<boolean>(true);
   const [modalVisible, setModalVisible] = useState<boolean>(false);
   const [selectedFile, setSelectedFile] = useState<any>(null);
-<<<<<<< HEAD
-  const [title, setTitle] = useState<string>(""); // State for Title
-  const [author, setAuthor] = useState<string>(""); // State for Author
-=======
->>>>>>> de808743
 
   const navigation = useNavigation<StackNavigationProp<RootStackParamList>>();
 
-<<<<<<< HEAD
-  // Fetch books from the API
-=======
   const pickBookFile = async () => {
     let result = await DocumentPicker.getDocumentAsync({
       type: ["application/pdf", ".epub"],
@@ -58,14 +47,18 @@
 
     if (result && result.output && result.output.length > 0) {
       setSelectedFile(result.assets[0]);
-      console.log("File selected: ", result.assets[0].name);  // Log the file name
+      console.log("File selected: ", result.assets[0].name); // Log the file name
     } else {
       console.log("File picking canceled or failed.");
     }
   };
 
   const uploadBook = async () => {
-    if (selectedFile && (selectedFile.name.endsWith(".pdf") || selectedFile.name.endsWith(".epub"))) {
+    if (
+      selectedFile &&
+      (selectedFile.name.endsWith(".pdf") ||
+        selectedFile.name.endsWith(".epub"))
+    ) {
       const formData = new FormData();
 
       // Convert the file URI to a Blob using fetch
@@ -107,28 +100,21 @@
 
         if (response.status === 200) {
           Alert.alert("Success", "Book uploaded successfully!");
-        } 
-        else {
+        } else {
           Alert.alert("Error", "Failed to upload book");
         }
-      } 
-      catch (error) {
+      } catch (error) {
         console.error("Error uploading book:", error);
         Alert.alert("Error", "An error occurred during upload.");
-      } 
-      finally {
+      } finally {
         setModalVisible(false);
         setSelectedFile(null); // Reset selected file after upload
       }
-    } 
-    else {
+    } else {
       Alert.alert("Invalid file", "Please select a valid PDF or EPUB file.");
     }
   };
 
-
-  // Fetch book data from the API
->>>>>>> de808743
   useEffect(() => {
     const fetchBooks = async () => {
       try {
@@ -163,93 +149,6 @@
     fetchBooks();
   }, []);
 
-<<<<<<< HEAD
-  // Function to pick a PDF or EPUB book file
-  const pickBookFile = async () => {
-    let result = await DocumentPicker.getDocumentAsync({
-      type: ["application/pdf", "application/epub+zip"],
-      copyToCacheDirectory: true,
-    });
-
-    if (result.canceled) {
-      // Handle case when the user cancels the document picker
-      console.log("File picking canceled or failed.");
-    } else if (result.assets && result.assets.length > 0) {
-      const { uri, name } = result.assets[0]; // Extract uri and name from the first selected asset
-      setSelectedFile({ uri, name });
-      console.log("File selected: ", name); // Log the file name
-    }
-  };
-
-  // Function to upload the book file with metadata
-  const uploadBook = async () => {
-    if (
-      selectedFile &&
-      (selectedFile.name.endsWith(".pdf") ||
-        selectedFile.name.endsWith(".epub"))
-    ) {
-      const formData = new FormData();
-
-      // Convert the file URI to a Blob using fetch
-      const fileBlob = await fetch(selectedFile.uri)
-        .then((response) => response.blob())
-        .catch((error) => {
-          console.error("Error converting file to blob:", error);
-          return null;
-        });
-
-      if (!fileBlob) {
-        Alert.alert("Error", "Failed to process the selected file.");
-        return;
-      }
-
-      // Append the file Blob to FormData
-      formData.append("file", fileBlob, selectedFile.name);
-
-      // Append metadata
-      formData.append("title", title);
-      formData.append("author", author);
-
-      // Log the formData for debugging
-      for (let [key, value] of formData.entries()) {
-        console.log(`${key}:`, value);
-      }
-
-      const user = await getUser();
-      if (!user) {
-        Alert.alert("Error", "No user was found");
-        return;
-      }
-
-      // Send the FormData to the backend
-      const response = await fetch("http://localhost:8000/book", {
-        method: "POST",
-        headers: {
-          Authorization: `Bearer ${user.accessToken}`,
-        },
-        body: formData,
-      });
-
-      if (response.ok) {
-        Alert.alert("Success", "Book uploaded successfully!");
-        setModalVisible(false);
-        // Optionally, refresh the book list here
-      } else {
-        Alert.alert("Error", "Failed to upload the book.");
-      }
-    } else {
-      Alert.alert("Error", "Please select a valid PDF or EPUB file.");
-    }
-  };
-
-  // Function to navigate to BookReader with the selected book ID
-  const handleBookPress = (bookId: string) => {
-    console.log("Selected book id: " + bookId);
-    navigation.navigate("bookReader", { bookId });
-  };
-
-=======
->>>>>>> de808743
   if (loading) {
     return (
       <View style={styles.loadingContainer}>
@@ -275,13 +174,9 @@
         data={books}
         renderItem={({ item }) => (
           <TouchableOpacity
-<<<<<<< HEAD
-            onPress={() => handleBookPress(item.id)}
-=======
-          onPress={() => {
-            navigation.navigate("bookdetails", { bookId: item.id }); // Correctly pass bookId
-          }}
->>>>>>> de808743
+            onPress={() => {
+              navigation.navigate("bookdetails", { bookId: item.id }); // Navigate to book details
+            }}
             style={styles.cardContainer}
           >
             <View style={styles.card}>
@@ -314,26 +209,6 @@
         <View style={styles.modalContainer}>
           <View style={styles.modalView}>
             <Text style={styles.modalText}>Upload a Book (PDF or EPUB)</Text>
-
-<<<<<<< HEAD
-            {/* Input for Title */}
-            <TextInput
-              placeholder="Enter book title"
-              value={title}
-              onChangeText={(text) => setTitle(text)}
-              style={styles.input}
-            />
-
-            {/* Input for Author */}
-            <TextInput
-              placeholder="Enter author"
-              value={author}
-              onChangeText={(text) => setAuthor(text)}
-              style={styles.input}
-            />
-
-=======
->>>>>>> de808743
             {/* Pick a Book File */}
             <Button title="Pick a File" onPress={pickBookFile} />
             {selectedFile && <Text>Selected File: {selectedFile.name}</Text>}
@@ -354,10 +229,6 @@
             </View>
           </View>
         </View>
-<<<<<<< HEAD
-        {/* Add Modal content here */}
-=======
->>>>>>> de808743
       </Modal>
     </View>
   );
@@ -443,7 +314,7 @@
     color: "#666",
     fontSize: 12,
     textAlign: "center",
-  }, 
+  },
   modalContainer: {
     flex: 1,
     justifyContent: "center",
@@ -489,49 +360,4 @@
     fontWeight: "bold",
     textAlign: "center",
   },
-  modalContainer: {
-    flex: 1,
-    justifyContent: "center",
-    alignItems: "center",
-    backgroundColor: "rgba(0,0,0,0.5)",
-  },
-  modalView: {
-    width: 300,
-    backgroundColor: "white",
-    borderRadius: 20,
-    padding: 35,
-    alignItems: "center",
-    shadowColor: "#000",
-    shadowOffset: {
-      width: 0,
-      height: 2,
-    },
-    shadowOpacity: 0.25,
-    shadowRadius: 4,
-    elevation: 5,
-  },
-  modalText: {
-    marginBottom: 15,
-    textAlign: "center",
-    fontWeight: "bold",
-    fontSize: 18,
-  },
-  buttonRow: {
-    flexDirection: "row",
-    justifyContent: "space-around",
-    width: "100%",
-  },
-  button: {
-    borderRadius: 10,
-    padding: 10,
-    elevation: 2,
-  },
-  buttonClose: {
-    backgroundColor: "#007BFF",
-  },
-  textStyle: {
-    color: "white",
-    fontWeight: "bold",
-    textAlign: "center",
-  },
 });
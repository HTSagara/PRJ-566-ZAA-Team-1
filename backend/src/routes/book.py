--- conflicted
+++ resolved
@@ -251,23 +251,47 @@
         }
     )
 
-<<<<<<< HEAD
+# GET route for Retrieving all the highlights created for a book
+@router.get("/book/{book_id}/highlights", tags=["book"])
+async def get_all_highlights(request: Request, book_id: str):
+    # Get user email from Authorization header
+    auth_header = request.headers.get("Authorization")
+    if not auth_header or not auth_header.startswith("Bearer "):
+        raise HTTPException(status_code=status.HTTP_401_UNAUTHORIZED, detail="Authorization header missing or invalid")
+
+    access_token = auth_header.split(" ")[1]
+    user_email = get_user_info(access_token)['email']
+
+    try:
+        # Hash the user's email to match the collection name (ownerId)
+        ownerId = hash_email(user_email)
+    
+        # Getting the metaData which also have highlights
+        collection = get_mongodb_collection(ownerId)
+        result = collection.find_one({"_id": book_id}, {"highlights": 1, "_id": 0})
+        
+        if not result:
+            raise HTTPException(status_code=status.HTTP_404_NOT_FOUND, detail="Book not found")
+
+        highlights = result.get("highlights", [])
+
+        return JSONResponse(content=highlights)
+    
+    except Exception as e:
+        raise HTTPException(status_code=status.HTTP_501_INTERNAL_SERVER_ERROR, detail=str(e))
+
 # GET /book/:id/highlight - Get highlight by id
 @router.get("/book/{book_id}/highlight/{highlight_id}", tags=["book"])
 async def get_book_highlight(request: Request, book_id: str, highlight_id: str):
-=======
-# GET route for Retrieving all the highlights created for a book
-@router.get("/book/{book_id}/highlights", tags=["book"])
-async def get_all_highlights(request: Request, book_id: str):
->>>>>>> afe9be7f
-    # Get user email from Authorization header
-    auth_header = request.headers.get("Authorization")
-    if not auth_header or not auth_header.startswith("Bearer "):
-        raise HTTPException(status_code=status.HTTP_401_UNAUTHORIZED, detail="Authorization header missing or invalid")
-
-    access_token = auth_header.split(" ")[1]
-    user_email = get_user_info(access_token)['email']
-<<<<<<< HEAD
+
+    # Get user email from Authorization header
+    auth_header = request.headers.get("Authorization")
+    if not auth_header or not auth_header.startswith("Bearer "):
+        raise HTTPException(status_code=status.HTTP_401_UNAUTHORIZED, detail="Authorization header missing or invalid")
+
+    access_token = auth_header.split(" ")[1]
+    user_email = get_user_info(access_token)['email']
+
     owner_id = hash_email(user_email)
 
     # Retrieve the book metadata from MongoDB
@@ -292,24 +316,4 @@
         "location": highlight.get("location", "Unknown location")
     }
 
-    return JSONResponse(content=response_content, status_code=status.HTTP_200_OK)
-=======
-
-    try:
-        # Hash the user's email to match the collection name (ownerId)
-        ownerId = hash_email(user_email)
-    
-        # Getting the metaData which also have highlights
-        collection = get_mongodb_collection(ownerId)
-        result = collection.find_one({"_id": book_id}, {"highlights": 1, "_id": 0})
-        
-        if not result:
-            raise HTTPException(status_code=status.HTTP_404_NOT_FOUND, detail="Book not found")
-
-        highlights = result.get("highlights", [])
-
-        return JSONResponse(content=highlights)
-    
-    except Exception as e:
-        raise HTTPException(status_code=status.HTTP_501_INTERNAL_SERVER_ERROR, detail=str(e))
->>>>>>> afe9be7f
+    return JSONResponse(content=response_content, status_code=status.HTTP_200_OK)